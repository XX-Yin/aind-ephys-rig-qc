"""
Aligns timestamps across multiple data streams
"""

import json
import os
import sys

import numpy as np
<<<<<<< HEAD
import spikeinterface.extractors as se
from scipy.stats import chisquare
import matplotlib.pyplot as plt
import shutil


def clean_up_sample_chunks(sample_number):
    """
    Detect discontinuities in sample numbers
    and range of sample numbers in residual chunks

    Parameters
    ----------
    sample_number : np.array
        The sample numbers of the each recording event,
        normally increases by 1
    Returns
    -------
    realign : bool
        Whether the recording can be realigned
    residual_ranges : list
        List of ranges of sample numbers in residual chunks,
        to be removed in alignment
    """
    residual_ranges = []
    sample_intervals = np.diff(sample_number)
    discontinuities = np.where(sample_intervals != 1)[0]
    if len(discontinuities) == 0:
        realign = True
        return realign, residual_ranges

    if len(discontinuities) > 0:
        print(f"Found {len(discontinuities)} discontinuit(ies)")
        if len(discontinuities) >= 3:
            print(
                "Found more than 3 discontinuities."
                + "Please check quality of recording."
            )
            realign = False
        else:
            realign = True
            sample_ranges = []
            discontinuities = np.concatenate(
                (np.array([0]), discontinuities + 1)
            )
            for dis_ind in range(len(discontinuities)):
                if dis_ind == len(discontinuities) - 1:
                    range_curr = sample_number[[discontinuities[dis_ind], -1]]
                else:
                    range_curr = sample_number[
                        [
                            discontinuities[dis_ind],
                            discontinuities[dis_ind + 1] - 1,
                        ]
                    ]
                sample_ranges.append(range_curr)
            sample_ranges = np.array(sample_ranges)
            # detect major chunk of recording
            major_ind = np.argmax(sample_ranges[:, 1] - sample_ranges[:, 0])
            major_min = sample_ranges[major_ind, 0]
            major_max = sample_ranges[major_ind, 1]
            # range of other residual chunks
            residual_ranges = np.delete(sample_ranges, major_ind, axis=0)
            # check if residual samples can be removed.
            # (i.e. sample number does not overlap)
            # if can be removed without affecting major stream
            no_overlaps = np.logical_and(
                (residual_ranges[:, 0] - major_min)
                * (residual_ranges[:, 1] - major_min)
                > 0,
                (residual_ranges[:, 0] - major_max)
                * (residual_ranges[:, 1] - major_max)
                > 0,
            )
            if np.all(no_overlaps):
                print(
                    "Residual chunks can be removed"
                    + "without affecting major chunk"
                )
            else:
                main_range = np.arange(major_min, major_max)
                for res_ind in range(len(residual_ranges)):
                    if no_overlaps[res_ind]:
                        main_range = main_range.delete(
                            main_range,
                            np.where(
                                main_range <= residual_ranges[res_ind, 1]
                                and main_range >= residual_ranges[res_ind, 0]
                            ),
                        )
                overlap_perc = (
                    1 - (len(main_range) / major_max - major_min)
                ) * 100
                print(
                    "Residual chunks cannot be removed without"
                    + f"affecting major chunk, overlap {overlap_perc}%"
                )

        return realign, residual_ranges


def search_harp_line(recording, directory, pdf=None):
    """
    Search for the Harp clock line in the NIDAQ stream

    Parameters
    ----------
    recording : open-ephys recording object
        The recording object to search for the Harp clock line

    Returns
    -------
    harp_line : int
        The line number of the Harp clock in the NIDAQ stream
    """

    events = recording.events
    # find the NIDAQ stream
    for stream_ind, stream in enumerate(recording.continuous):
        if "PXIe" in stream.metadata["stream_name"]:
            nidaq_stream_ind = stream_ind
            break
    nidaq_stream_name = recording.continuous[nidaq_stream_ind].metadata[
        "stream_name"
    ]
    nidaq_stream_source_node_id = recording.continuous[
        nidaq_stream_ind
    ].metadata["source_node_id"]
    # list potential lines to scan on NIDAQ stream
    lines_to_scan = events[
        (events.stream_name == nidaq_stream_name)
        & (events.processor_id == nidaq_stream_source_node_id)
        & (events.state == 1)
    ].line.unique()

    stream_folder_names, _ = se.get_neo_streams("openephys", directory)
    stream_folder_names = [
        stream_folder_name.split("#")[-1]
        for stream_folder_name in stream_folder_names
    ]

    figure, ax = plt.subplots(
        2, len(lines_to_scan), figsize=(12, 5), layout="tight"
    )

    # check if distribution is uniform
    # and plot distribution of inter-event intervals
    # initialize p_value and p_short
    p_value = np.zeros(len(lines_to_scan))
    p_short = np.zeros(len(lines_to_scan))
    bin_size = 100  # bin size in s to count number of events
    for line_ind, curr_line in enumerate(lines_to_scan):
        curr_events = events[
            (events.stream_name == nidaq_stream_name)
            & (events.processor_id == nidaq_stream_source_node_id)
            & (events.state == 1)
            & (events.line == curr_line)
        ].copy()
        bin_size = 100  # bin size in s
        ts = curr_events.timestamp.values
        bins = np.arange(np.min(ts), np.max(ts), bin_size)
        bins_intervals = np.arange(0, 1.5, 0.1)
        event_intervals = np.diff(ts)
        ts = ts[np.where(event_intervals > 0.1)[0] + 1]
        ax[0, line_ind].hist(event_intervals, bins=bins_intervals)
        ax[0, line_ind].set_title(curr_line)
        ax[0, line_ind].set_xlabel("Inter-event interval (s)")
        ax[1, line_ind].hist(ts, bins=bins)
        ax[1, line_ind].set_xlabel("Time in session (s)")

        if line_ind == 0:
            ax[0, line_ind].set_ylabel("Number of events")
            ax[1, line_ind].set_ylabel("Number of events")

        # check if distribution is uniform
        ts_count, _ = np.histogram(ts, bins=bins)
        expected_data = np.full(len(ts_count), np.mean(ts_count))
        chi2_stat, p_value[line_ind] = chisquare(ts_count, expected_data)
        # check if there's inter-event interval < 0.1s
        p_short[line_ind] = np.sum(event_intervals < 0.05) / len(
            event_intervals
        )
        if line_ind == 0:
            ax[1, line_ind].set_title(
                f"p_uniform time {p_value[line_ind]:.2f}"
                + f"short interval perc {p_short[line_ind]:.2f}"
            )
        else:
            ax[1, line_ind].set_title(
                f"{p_value[line_ind]:.2f}, {p_short[line_ind]:.2f}"
            )

    # pick the line with even distribution overtime
    # and has short inter-event interval
    candidate_lines = lines_to_scan[(p_short > 0.5) & (p_value > 0.95)]
    plt.suptitle(f"Harp line(s) {candidate_lines}")

    if pdf is not None:
        pdf.add_page()
        pdf.set_y(30)
        pdf.embed_figure(figure)
    harp_line = candidate_lines

    figure.savefig(os.path.join(directory, "harp_line_search.png"))
    return harp_line, nidaq_stream_name, nidaq_stream_source_node_id


def replace_original_timestamps(
    directory,
    original_timestamp_filename="original_timestamps.npy",
    sync_timestamp_file="localsync_timestamps.npy",
):
    target_timestamp_files_name = "timestamps.npy"
    for dirpath, dirnames, filenames in os.walk(directory):
        # Check if both files are present in the current directory
        if (
            original_timestamp_filename in filenames
            and sync_timestamp_file in filenames
        ):
            shutil.copy(
                os.path.join(dirpath, sync_timestamp_file),
                os.path.join(dirpath, target_timestamp_files_name),
            )
            print(
                f"Overwritten {target_timestamp_files_name}"
                + f"in {dirpath} by {sync_timestamp_file}"
            )
=======
from harp.clock import align_timestamps_to_anchor_points
from matplotlib.figure import Figure
from open_ephys.analysis import Session
>>>>>>> 14964032


def align_timestamps(
    directory,
<<<<<<< HEAD
=======
    align_timestamps_to="local",
    local_sync_line=1,
    harp_sync_line=3,
    main_stream_index=0,
>>>>>>> 14964032
    original_timestamp_filename="original_timestamps.npy",
    pdf=None,
):
    """
    Aligns timestamps across multiple Open Ephys data streams

    Parameters
    ----------
    directory : str
        The path to the Open Ephys data directory
    align_timestamps_to : str
        The type of alignment to perform
        Option 1: 'local' (default)
        Option 2: 'harp' (extract Harp timestamps from the NIDAQ stream)
    local_sync_line : int
        The TTL line number for local alignment
        (assumed to be the same across streams)
    harp_sync_line : int
        The NIDAQ TTL line number for Harp alignment
    main_stream_index : int
        The index of the main stream for alignment
    original_timestamp_filename : str
        The name of the file for archiving the original timestamps
    qc_report : PdfReport
        Report for adding QC figures (optional)
    """

    session = Session(directory)
<<<<<<< HEAD
    stream_folder_names, _ = se.get_neo_streams("openephys", directory)
    stream_folder_names = [
        stream_folder_name.split("#")[-1]
        for stream_folder_name in stream_folder_names
    ]
    local_sync_line = 1
    main_stream_index = 0
=======
>>>>>>> 14964032

    for recordnode in session.recordnodes:

        curr_record_node = os.path.basename(recordnode.directory).split(
            "Record Node "
        )[1]

        for recording in recordnode.recordings:

            current_experiment_index = recording.experiment_index
            current_recording_index = recording.recording_index

<<<<<<< HEAD
=======
            if pdf is not None:
                pdf.add_page()
                pdf.set_font("Helvetica", "B", size=12)
                pdf.set_y(30)
                pdf.write(
                    h=12,
                    text=(
                        "Temporal alignment of Record Node"
                        f" {current_record_node}, Experiment"
                        f" {current_experiment_index}, Recording"
                        f" {current_recording_index}"
                    ),
                )
                fig = Figure(figsize=(10, 4))
                ax1, ax2 = fig.subplots(nrows=1, ncols=2)

>>>>>>> 14964032
            events = recording.events
            main_stream = recording.continuous[main_stream_index]
            main_stream_name = main_stream.metadata["stream_name"]

            print("Processing stream: ", main_stream_name)
            main_stream_source_node_id = main_stream.metadata["source_node_id"]
            main_stream_sample_rate = main_stream.metadata["sample_rate"]
            main_stream_events = events[
                (events.stream_name == main_stream_name)
                & (events.processor_id == main_stream_source_node_id)
                & (events.line == local_sync_line)
                & (events.state == 1)
            ]
            # sort by sample number in case timestamps are not in order
            main_stream_events = main_stream_events.sort_values(
                by="sample_number"
            )

<<<<<<< HEAD
            # detect discontinuities from sample numbers
            # and remove residual chunks to avoid misalignment
            sample_numbers = main_stream.sample_numbers
            sample_intervals = np.diff(sample_numbers)
            sample_intervals_cat, sample_intervals_counts = np.unique(
                sample_intervals, return_counts=True
=======
            print(
                f"Total events for {main_stream_name}: "
                f"{len(main_stream_events)}"
>>>>>>> 14964032
            )
            sample_intervals_cat = sample_intervals_cat.astype(str).tolist()
            sample_intervals_counts = sample_intervals_counts / len(
                sample_intervals
            )
            realign, residual_ranges = clean_up_sample_chunks(sample_numbers)
            if not realign:
                print(
                    "Recording cannot be realigned."
                    + "Please check quality of recording."
                )
                continue
            else:
                # remove events in residual chunks
                for res_ind in range(len(residual_ranges)):
                    condition = np.logical_and(
                        (
                            main_stream_events.sample_number
                            >= residual_ranges[res_ind, 0]
                        ),
                        (
                            main_stream_events.sample_number
                            <= residual_ranges[res_ind, 1]
                        ),
                    )
                    main_stream_events = main_stream_events.drop(
                        main_stream_events[condition].index
                    )

                main_stream_times = (
                    main_stream_events.sample_number.values
                    / main_stream_sample_rate
                )
                main_stream_times = (
                    main_stream_times - main_stream_times[0]
                )  # start at 0
                main_stream_event_sample = (
                    main_stream_events.sample_number.values
                )

                # align recording timestamps to main stream
                ts_main = align_timestamps_to_anchor_points(
                    sample_numbers,
                    main_stream_event_sample,
                    main_stream_times,
                )

                print(
                    f"Total events for {main_stream_name}:"
                    + f"{len(main_stream_events)}"
                )
                if pdf is not None:
                    pdf.add_page()
                    pdf.set_font("Helvetica", "B", size=12)
                    pdf.set_y(30)
                    pdf.write(
                        h=12,
                        text=(
                            f"Temporal alignment of Record Node {curr_record_node},"
                            f"Experiment {current_experiment_index},"
                            f"Recording {current_recording_index}"
                        ),
                    )
                    fig = Figure(figsize=(10, 10))
                    axes = fig.subplots(nrows=3, ncols=2)

                    axes[0, 0].plot(
                        main_stream.timestamps, label=main_stream_name
                    )
                    axes[0, 1].plot(ts_main, label=main_stream_name)
                    axes[2, 0].bar(
                        sample_intervals_cat, sample_intervals_counts
                    )

                # save the timestamps for continuous in the main stream
                stream_folder_name = [
                    stream_folder_name
                    for stream_folder_name in stream_folder_names
                    if main_stream_name in stream_folder_name
                ][0]
                ts_filename = os.path.join(
                    recording.directory,
                    "continuous",
                    stream_folder_name,
                    "timestamps.npy",
                )
                ts_filename_aligned_local = os.path.join(
                    recording.directory,
                    "continuous",
                    stream_folder_name,
                    "localsync_timestamps.npy",
                )
                ts_filename_original = os.path.join(
                    recording.directory,
                    "continuous",
                    stream_folder_name,
                    original_timestamp_filename,
                )
                # os.rename(ts_filename, ts_filename_original)
                # copy original timestamps
                if not os.path.exists(ts_filename_original):
                    shutil.copy(ts_filename, ts_filename_original)
                # save aligned timestamps
                np.save(ts_filename_aligned_local, ts_main)

                # save timestamps for the events in the main stream
                # mapping to original events sample number
                # in case timestamps are not in order
                main_stream_events_folder = os.path.join(
                    recording.directory, "events", stream_folder_name, "TTL"
                )
                sample_filename_events = os.path.join(
                    main_stream_events_folder, "sample_numbers.npy"
                )
                sample_number_raw = np.load(sample_filename_events)
                ts_main_events = align_timestamps_to_anchor_points(
                    sample_number_raw,
                    main_stream_event_sample,
                    main_stream_times,
                )

                ts_filename_events = os.path.join(
                    main_stream_events_folder, "timestamps.npy"
                )
                ts_filename_aligned_local_events = os.path.join(
                    main_stream_events_folder, "localsync_timestamps.npy"
                )
                ts_filename_original_events = os.path.join(
                    main_stream_events_folder, original_timestamp_filename
                )
                # copy original timestamps
                if not os.path.exists(ts_filename_original_events):
                    shutil.copy(
                        ts_filename_events, ts_filename_original_events
                    )
                # save aligned timestamps
                np.save(ts_filename_aligned_local_events, ts_main_events)

            for stream_idx, stream in enumerate(recording.continuous):

                if stream_idx != main_stream_index:

                    stream_name = stream.metadata["stream_name"]
                    print("Processing stream: ", stream_name)
                    source_node_id = stream.metadata["source_node_id"]
                    sample_rate = stream.metadata["sample_rate"]

                    events_for_stream = events[
                        (events.stream_name == stream_name)
                        & (events.processor_id == source_node_id)
                        & (events.line == local_sync_line)
                        & (events.state == 1)
                    ]

<<<<<<< HEAD
                    # sort by sample number in case timestamps are not in order
                    events_for_stream = events_for_stream.sort_values(
                        by="sample_number"
                    )
                    # remove sync events in residual chunks
                    sample_numbers = stream.sample_numbers
                    sample_intervals = np.diff(sample_numbers)
                    sample_intervals_cat, sample_intervals_counts = np.unique(
                        sample_intervals, return_counts=True
                    )
                    sample_intervals_cat = sample_intervals_cat.astype(
                        str
                    ).tolist()
                    sample_intervals_counts = sample_intervals_counts / len(
                        sample_intervals
                    )
                    realign, residual_ranges = clean_up_sample_chunks(
                        sample_numbers
                    )

                    if not realign:
                        print(
                            "Recording cannot be realigned."
                            + "Please check quality of recording."
                        )
                        continue
                    else:
                        # remove events in residual chunks
                        for res_ind in range(len(residual_ranges)):
                            condition = np.logical_and(
                                (
                                    events_for_stream.sample_number
                                    >= residual_ranges[res_ind, 0]
                                ),
                                (
                                    events_for_stream.sample_number
                                    <= residual_ranges[res_ind, 1]
                                ),
                            )
                            events_for_stream = events_for_stream.drop(
                                events_for_stream[condition].index
=======
                    print(
                        f"Total events for {stream_name}: "
                        f"{len(events_for_stream)}"
                    )

                    if pdf is not None:

                        ax1.plot(
                            (
                                np.diff(events_for_stream.timestamp)
                                - np.diff(main_stream_events.timestamp)
>>>>>>> 14964032
                            )
                        print(
                            f"Total events for {stream_name}: "
                            + f"{len(events_for_stream)}"
                        )

                        if pdf is not None:
                            """Plot original timestamps"""
                            axes[0, 0].plot(
                                stream.timestamps, label=stream_name
                            )
                            axes[1, 0].plot(
                                (
                                    np.diff(events_for_stream.timestamp)
                                    - np.diff(main_stream_events.timestamp)
                                )
                                * 1000,
                                label=(stream_name),
                                linewidth=1,
                            )
                            axes[1, 0].set_ylim([-1.5, 1.5])
                            axes[2, 0].bar(
                                sample_intervals_cat, sample_intervals_counts
                            )

                        assert len(main_stream_events) == len(
                            events_for_stream
                        )

                        local_stream_times = (
                            events_for_stream.sample_number.values
                            / sample_rate
                        )

                        ts = align_timestamps_to_anchor_points(
                            local_stream_times,
                            local_stream_times,
                            main_stream_times,
                        )

                        ts_stream = align_timestamps_to_anchor_points(
                            sample_numbers,
                            events_for_stream.sample_number.values,
                            main_stream_times,
                        )

                        if pdf is not None:
                            """Plot aligned timestamps"""
                            axes[0, 1].plot(ts_stream, label=stream_name)
                            axes[1, 1].plot(
                                (np.diff(ts) - np.diff(main_stream_times))
                                * 1000,
                                label=stream_name,
                                linewidth=1,
                            )
                            axes[1, 1].set_ylim([-1.5, 1.5])

                        # write the new timestamps .npy files
                        stream_folder_name = [
                            stream_folder_name
                            for stream_folder_name in stream_folder_names
                            if stream_name in stream_folder_name
                        ][0]
                        ts_filename = os.path.join(
                            recording.directory,
                            "continuous",
                            stream_folder_name,
                            "timestamps.npy",
                        )
                        ts_filename_aligned_local = os.path.join(
                            recording.directory,
                            "continuous",
                            stream_folder_name,
                            "localsync_timestamps.npy",
                        )
                        ts_filename_original = os.path.join(
                            recording.directory,
                            "continuous",
                            stream_folder_name,
                            original_timestamp_filename,
                        )
                        # os.rename(ts_filename, ts_filename_original)
                        # copy original timestamps
                        if not os.path.exists(ts_filename_original):
                            shutil.copy(ts_filename, ts_filename_original)
                        # save aligned timestamps
                        np.save(ts_filename_aligned_local, ts_stream)

                        if pdf is not None:
                            axes[0, 0].set_title("Original alignment")
                            axes[0, 0].set_xlabel("Sample number")
                            axes[0, 0].set_ylabel("Time (ms)")
                            axes[0, 0].legend(loc="upper left")
                            axes[1, 0].set_xlabel("Sync event number")
                            axes[1, 0].set_ylabel("Time interval (ms)")
                            axes[2, 0].set_xlabel("Sample interval")
                            axes[2, 0].set_ylabel("Percentage")

                            axes[0, 1].set_title("After local alignment")
                            axes[0, 1].set_xlabel("Sample number")
                            axes[0, 1].set_ylabel("Time (ms)")
                            axes[0, 1].legend(loc="upper left")
                            axes[1, 1].set_xlabel("Sync event number")
                            axes[1, 1].set_ylabel("Time diff (ms)")

                            pdf.set_y(40)
                            pdf.embed_figure(fig)

                        # save timestamps for the events in the stream
                        # mapping to original events sample number
                        # in case timestamps are not in order
                        stream_events_folder = os.path.join(
                            recording.directory,
                            "events",
                            stream_folder_name,
                            "TTL",
                        )
                        sample_filename_events = os.path.join(
                            stream_events_folder, "sample_numbers.npy"
                        )
                        sample_number_raw = np.load(sample_filename_events)

                        ts_events = align_timestamps_to_anchor_points(
                            sample_number_raw,
                            events_for_stream.sample_number.values,
                            main_stream_times,
                        )

                        ts_filename_events = os.path.join(
                            stream_events_folder, "timestamps.npy"
                        )
                        ts_filename_aligned_local_events = os.path.join(
                            stream_events_folder, "localsync_timestamps.npy"
                        )
                        ts_filename_original_events = os.path.join(
                            stream_events_folder, original_timestamp_filename
                        )
                        # copy original timestamps
                        if not os.path.exists(ts_filename_original_events):
                            shutil.copy(
                                ts_filename_events, ts_filename_original_events
                            )
                        # save aligned timestamps
                        np.save(ts_filename_aligned_local_events, ts_events)
    fig.savefig(os.path.join(directory, "temporal_alignment.png"))


def align_timestamps_harp(
    directory,
    pdf=None,
):
    """
    Aligns timestamps across multiple Open Ephys data streams

    Parameters
    ----------
    directory : str
        The path to the Open Ephys data directory
    align_timestamps_to : str
        The type of alignment to perform
        Option 1: 'local' (default)
        Option 2: 'harp' (extract Harp timestamps from the NIDAQ stream)
    original_timestamp_filename : str
        The name of the file for archiving the original timestamps
    qc_report : PdfReport
        Report for adding QC figures (optional)
    """

    session = Session(directory)
    stream_folder_names, _ = se.get_neo_streams("openephys", directory)
    stream_folder_names = [
        stream_folder_name.split("#")[-1]
        for stream_folder_name in stream_folder_names
    ]

    for recordnode in session.recordnodes:

        curr_record_node = os.path.basename(recordnode.directory).split(
            "Record Node "
        )[1]

        for recording in recordnode.recordings:

            current_experiment_index = recording.experiment_index
            current_recording_index = recording.recording_index

            events = recording.events

            # detect harp clock line
            harp_line, nidaq_stream_name, source_node_id = search_harp_line(
                recording, directory, pdf
            )
            if len(harp_line) > 1:
                print(f"Multiple Harp lines found. Select from {harp_line}")
                harp_line = int(input("Please select Harp line: "))
                print("Harp line selected: ", harp_line)
            elif len(harp_line) == 0:
                print("No Harp line found. Please check recording.")
                continue
            else:
                harp_line = harp_line[0]
                print("Harp line detected: ", harp_line)

            # align time to harp clock
            events = recording.events
            harp_events = events[
                (events.stream_name == nidaq_stream_name)
                & (events.processor_id == source_node_id)
                & (events.line == harp_line)
            ]

            harp_states = harp_events.state.values
            harp_timestamps_local = harp_events.timestamp.values
            start_times, harp_times = decode_harp_clock(
                harp_timestamps_local, harp_states
            )
            print("Total Harp events: ", len(harp_times))

            if pdf is not None:
                pdf.add_page()
                pdf.set_font("Helvetica", "B", size=12)
                pdf.set_y(30)
                pdf.write(
                    h=12,
                    text=(
                        f"Harp alignment of Record Node {curr_record_node},"
                        f"Experiment {current_experiment_index},"
                        f"Recording {current_recording_index}"
                    ),
                )
            fig = Figure(figsize=(10, 10))
            axes = fig.subplots(nrows=2, ncols=2)

            axes[0, 0].plot(start_times, harp_times)
            axes[0, 1].plot(np.diff(start_times), label="start times")
            axes[0, 1].plot(np.diff(harp_times), label="harp times")
            axes[0, 1].legend(loc="upper left")
            axes[0, 1].set_ylabel("Intervals - 1s (ms)")
            # axes[2,0].bar(sample_intervals_cat, sample_intervals_counts)

            for stream_ind in range(len(recording.continuous)):
                stream_name = recording.continuous[stream_ind].metadata[
                    "stream_name"
                ]
                stream_folder_name = [
                    stream_folder_name
                    for stream_folder_name in stream_folder_names
                    if stream_name in stream_folder_name
                ][0]
                # continuous streams timestamps
                local_stream_times = recording.continuous[
                    stream_ind
                ].timestamps
                harp_aligned_ts = align_timestamps_to_anchor_points(
                    local_stream_times, start_times, harp_times
                )
                # plot harp timestamps vs local timestamps

                axes[1, 0].plot(local_stream_times, label=stream_name)
                axes[1, 1].plot(harp_aligned_ts, label=stream_name)

                # save new timestamps
                harp_aligned_ts_file = os.path.join(
                    recording.directory,
                    "continuous",
                    stream_folder_name,
                    "harpsync_timestamps.npy",
                )
                np.save(harp_aligned_ts_file, harp_aligned_ts)
                # events timestamps
                stream_events_time_file = os.path.join(
                    recording.directory,
                    "events",
                    stream_folder_name,
                    "TTL",
                    "timestamps.npy",
                )
                stream_events_times = np.load(stream_events_time_file)
                stream_events_harp_aligned_ts = (
                    align_timestamps_to_anchor_points(
                        stream_events_times, start_times, harp_times
                    )
                )

                # save new timestamps
                harp_aligned_ts_events_file = os.path.join(
                    recording.directory,
                    "events",
                    stream_folder_name,
                    "TTL",
                    "harpsync_timestamps.npy",
                )
                np.save(
                    harp_aligned_ts_events_file, stream_events_harp_aligned_ts
                )
            axes[0, 0].set_title("Harp time vs local time")
            axes[0, 0].set_xlabel("Local time (s)")
            axes[0, 0].set_ylabel("Harp time (s)")
            axes[0, 1].set_title("Time intervals")
            axes[0, 1].legend(loc="upper left")
            axes[1, 0].set_title("Local timestamps (s)")
            axes[1, 0].set_xlabel("Samples")
            axes[1, 1].set_title("Harp timestamps (s)")
            axes[1, 1].set_xlabel("Samples")

            if pdf is not None:
                pdf.set_y(40)
                pdf.embed_figure(fig)

            fig.savefig(os.path.join(directory, "harp_temporal_alignment.png"))


if __name__ == "__main__":

    if len(sys.argv) != 3:
        print("Two input arguments are required:")
        print(" 1. A data directory")
        print(" 2. A JSON parameters file")
    else:
        with open(
            sys.argv[2],
            "r",
        ) as f:
            parameters = json.load(f)

        directory = sys.argv[1]

        if not os.path.exists(directory):
            raise ValueError(f"Data directory {directory} does not exist.")

        align_timestamps(directory, **parameters)<|MERGE_RESOLUTION|>--- conflicted
+++ resolved
@@ -7,7 +7,12 @@
 import sys
 
 import numpy as np
-<<<<<<< HEAD
+from harp.clock import align_timestamps_to_anchor_points
+from matplotlib.figure import Figure
+from open_ephys.analysis import Session
+from harp.clock import decode_harp_clock, align_timestamps_to_anchor_points
+from matplotlib.figure import Figure
+import numpy as np
 import spikeinterface.extractors as se
 from scipy.stats import chisquare
 import matplotlib.pyplot as plt
@@ -235,22 +240,10 @@
                 f"Overwritten {target_timestamp_files_name}"
                 + f"in {dirpath} by {sync_timestamp_file}"
             )
-=======
-from harp.clock import align_timestamps_to_anchor_points
-from matplotlib.figure import Figure
-from open_ephys.analysis import Session
->>>>>>> 14964032
 
 
 def align_timestamps(
     directory,
-<<<<<<< HEAD
-=======
-    align_timestamps_to="local",
-    local_sync_line=1,
-    harp_sync_line=3,
-    main_stream_index=0,
->>>>>>> 14964032
     original_timestamp_filename="original_timestamps.npy",
     pdf=None,
 ):
@@ -279,7 +272,6 @@
     """
 
     session = Session(directory)
-<<<<<<< HEAD
     stream_folder_names, _ = se.get_neo_streams("openephys", directory)
     stream_folder_names = [
         stream_folder_name.split("#")[-1]
@@ -287,8 +279,6 @@
     ]
     local_sync_line = 1
     main_stream_index = 0
-=======
->>>>>>> 14964032
 
     for recordnode in session.recordnodes:
 
@@ -301,25 +291,6 @@
             current_experiment_index = recording.experiment_index
             current_recording_index = recording.recording_index
 
-<<<<<<< HEAD
-=======
-            if pdf is not None:
-                pdf.add_page()
-                pdf.set_font("Helvetica", "B", size=12)
-                pdf.set_y(30)
-                pdf.write(
-                    h=12,
-                    text=(
-                        "Temporal alignment of Record Node"
-                        f" {current_record_node}, Experiment"
-                        f" {current_experiment_index}, Recording"
-                        f" {current_recording_index}"
-                    ),
-                )
-                fig = Figure(figsize=(10, 4))
-                ax1, ax2 = fig.subplots(nrows=1, ncols=2)
-
->>>>>>> 14964032
             events = recording.events
             main_stream = recording.continuous[main_stream_index]
             main_stream_name = main_stream.metadata["stream_name"]
@@ -338,18 +309,12 @@
                 by="sample_number"
             )
 
-<<<<<<< HEAD
             # detect discontinuities from sample numbers
             # and remove residual chunks to avoid misalignment
             sample_numbers = main_stream.sample_numbers
             sample_intervals = np.diff(sample_numbers)
             sample_intervals_cat, sample_intervals_counts = np.unique(
                 sample_intervals, return_counts=True
-=======
-            print(
-                f"Total events for {main_stream_name}: "
-                f"{len(main_stream_events)}"
->>>>>>> 14964032
             )
             sample_intervals_cat = sample_intervals_cat.astype(str).tolist()
             sample_intervals_counts = sample_intervals_counts / len(
@@ -504,7 +469,6 @@
                         & (events.state == 1)
                     ]
 
-<<<<<<< HEAD
                     # sort by sample number in case timestamps are not in order
                     events_for_stream = events_for_stream.sort_values(
                         by="sample_number"
@@ -546,19 +510,6 @@
                             )
                             events_for_stream = events_for_stream.drop(
                                 events_for_stream[condition].index
-=======
-                    print(
-                        f"Total events for {stream_name}: "
-                        f"{len(events_for_stream)}"
-                    )
-
-                    if pdf is not None:
-
-                        ax1.plot(
-                            (
-                                np.diff(events_for_stream.timestamp)
-                                - np.diff(main_stream_events.timestamp)
->>>>>>> 14964032
                             )
                         print(
                             f"Total events for {stream_name}: "
